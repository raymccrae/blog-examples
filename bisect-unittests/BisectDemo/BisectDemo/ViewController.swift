--- conflicted
+++ resolved
@@ -20,18 +20,6 @@
         updateLabel()
     }
 
-<<<<<<< HEAD
-=======
-    override func didReceiveMemoryWarning() {
-        super.didReceiveMemoryWarning()
-        // Dispose of any resources that can be recreated.
-    }
-
-    @IBAction func sliderValudChanged(_ sender: Any) {
-        updateLabel()
-    }
->>>>>>> 070ba42a
-
     func updateLabel() {
         let value = Int(slider.value)
         let average = Utilities.average(values: Array(0...value))
